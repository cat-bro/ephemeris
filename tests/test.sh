--- conflicted
+++ resolved
@@ -29,18 +29,15 @@
 # Establish the current tool list
 get-tool-list -g http://localhost:$WEB_PORT -o result_tool_list_pre.yaml
 shed-install -t "$TEST_DATA"/tool_list.yaml.sample -a admin -g http://localhost:$WEB_PORT
-<<<<<<< HEAD
 get-tool-list -g http://localhost:$WEB_PORT -o result_tool_list_post.yaml
 grep 4d82cf59895e result_tool_list_post.yaml && grep 0b4e36026794 result_tool_list_post.yaml  # this means both revisions have been successfully installed.
-#shed-install -t "$TEST_DATA"/tool_list.yaml.sample --user admin@galaxy.org -p admin -g http://localhost:$WEB_PORT
-=======
+
 shed-install -t "$TEST_DATA"/tool_list.yaml.sample --user admin@galaxy.org -p admin -g http://localhost:$WEB_PORT
 
 echo "Wait a few seconds before restarting galaxy"
 sleep 15
 
 echo "Restarting galaxy"
->>>>>>> 4c817230
 #We restart galaxy because otherwise the data manager tables won't be watched
 docker exec $CID supervisorctl restart galaxy:
 echo "Wait for galaxy to start"
